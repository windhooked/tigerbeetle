--- conflicted
+++ resolved
@@ -516,17 +516,13 @@
                 const header = mem.bytesAsValue(vsr.Header, block[0..@sizeOf(vsr.Header)]);
                 header.* = .{
                     .cluster = options.cluster,
-<<<<<<< HEAD
-                    .context = @as(u128, @bitCast(schema.TableData.Context{
-=======
-                    .parent = @bitCast(u128, schema.TableData.Parent{ .tree_id = options.tree_id }),
-                    .context = @bitCast(u128, schema.TableData.Context{
->>>>>>> e66519e1
+                    .parent = @bitCast(schema.TableData.Parent{ .tree_id = options.tree_id }),
+                    .context = @bitCast(schema.TableData.Context{
                         .key_count = data.key_count,
                         .key_layout_size = data.key_layout_size,
                         .value_count_max = data.value_count_max,
                         .value_size = value_size,
-                    })),
+                    }),
                     .op = options.address,
                     .timestamp = options.snapshot_min,
                     .request = builder.value_count,
@@ -588,16 +584,12 @@
                 const header = mem.bytesAsValue(vsr.Header, builder.filter_block[0..@sizeOf(vsr.Header)]);
                 header.* = .{
                     .cluster = options.cluster,
-<<<<<<< HEAD
-                    .context = @as(u128, @bitCast(schema.TableFilter.Context{
-=======
-                    .parent = @bitCast(u128, schema.TableFilter.Parent{
+                    .parent = @bitCast(schema.TableFilter.Parent{
                         .tree_id = options.tree_id,
                     }),
-                    .context = @bitCast(u128, schema.TableFilter.Context{
->>>>>>> e66519e1
+                    .context = @bitCast(schema.TableFilter.Context{
                         .data_block_count_max = data_block_count_max,
-                    })),
+                    }),
                     .op = options.address,
                     .timestamp = options.snapshot_min,
                     .size = block_size - filter.padding_size,
@@ -650,19 +642,15 @@
                 const header = mem.bytesAsValue(vsr.Header, index_block[0..@sizeOf(vsr.Header)]);
                 header.* = .{
                     .cluster = options.cluster,
-<<<<<<< HEAD
-                    .context = @as(u128, @bitCast(schema.TableIndex.Context{
-=======
-                    .parent = @bitCast(u128, schema.TableIndex.Parent{
+                    .parent = @bitCast(schema.TableIndex.Parent{
                         .tree_id = options.tree_id,
                     }),
-                    .context = @bitCast(u128, schema.TableIndex.Context{
->>>>>>> e66519e1
+                    .context = @bitCast(schema.TableIndex.Context{
                         .filter_block_count = builder.filter_block_count,
                         .filter_block_count_max = index.filter_block_count_max,
                         .data_block_count = builder.data_block_count,
                         .data_block_count_max = index.data_block_count_max,
-                    })),
+                    }),
                     .request = index.key_size,
                     .op = options.address,
                     .timestamp = options.snapshot_min,
