const std = @import("std");
const builtin = @import("builtin");
const assert = std.debug.assert;
const mem = std.mem;

const config = @import("config.zig");

const Client = @import("test/cluster.zig").Client;
const Cluster = @import("test/cluster.zig").Cluster;
const ClusterOptions = @import("test/cluster.zig").ClusterOptions;
const Header = @import("vsr.zig").Header;
const Replica = @import("test/cluster.zig").Replica;
const StateChecker = @import("test/state_checker.zig").StateChecker;
const StateMachine = @import("test/cluster.zig").StateMachine;
const PartitionMode = @import("test/packet_simulator.zig").PartitionMode;

/// The `log` namespace in this root file is required to implement our custom `log` function.
const output = std.log.scoped(.state_checker);

/// Set this to `false` if you want to see how literally everything works.
/// This will run much slower but will trace all logic across the cluster.
const log_state_transitions_only = builtin.mode != .Debug;

const log_health = std.log.scoped(.health);
<<<<<<< HEAD
=======
const log_faults = std.log.scoped(.faults);
>>>>>>> fea05f78

/// You can fine tune your log levels even further (debug/info/notice/warn/err/crit/alert/emerg):
pub const log_level: std.log.Level = if (log_state_transitions_only) .info else .debug;

/// Modifies compile-time constants on "config.zig".
pub const deployment_environment = .simulation;
comptime {
    assert(config.deployment_environment == .simulation);
}

var cluster: *Cluster = undefined;

pub fn main() !void {
    // This must be initialized at runtime as stderr is not comptime known on e.g. Windows.
    log_buffer.unbuffered_writer = std.io.getStdErr().writer();

    // TODO Use std.testing.allocator when all deinit() leaks are fixed.
    const allocator = std.heap.page_allocator;

    var args = std.process.args();

    // Skip argv[0] which is the name of this executable:
    _ = args_next(&args, allocator);

    const seed_random = std.crypto.random.int(u64);
    const seed = seed_from_arg: {
        const arg_two = args_next(&args, allocator) orelse break :seed_from_arg seed_random;
        defer allocator.free(arg_two);
        break :seed_from_arg parse_seed(arg_two);
    };

    if (builtin.mode == .ReleaseFast or builtin.mode == .ReleaseSmall) {
        // We do not support ReleaseFast or ReleaseSmall because they disable assertions.
        @panic("the simulator must be run with -OReleaseSafe");
    }

    if (seed == seed_random) {
        if (builtin.mode != .ReleaseSafe) {
            // If no seed is provided, than Debug is too slow and ReleaseSafe is much faster.
            @panic("no seed provided: the simulator must be run with -OReleaseSafe");
        }
        if (log_level == .debug) {
            output.warn("no seed provided: full debug logs are enabled, this will be slow", .{});
        }
    }

    var prng = std.rand.DefaultPrng.init(seed);
    const random = prng.random();

    const replica_count = 1 + random.uintLessThan(u8, config.replicas_max);
    const client_count = 1 + random.uintLessThan(u8, config.clients_max);
    const node_count = replica_count + client_count;

    const ticks_max = 100_000_000;
    const request_probability = 1 + random.uintLessThan(u8, 99);
    const idle_on_probability = random.uintLessThan(u8, 20);
    const idle_off_probability = 10 + random.uintLessThan(u8, 10);

    const cluster_options: ClusterOptions = .{
        .cluster = 0,
        .replica_count = replica_count,
        .client_count = client_count,
        .seed = random.int(u64),
        .on_change_state = on_change_replica,
        .network_options = .{
            .packet_simulator_options = .{
                .replica_count = replica_count,
                .client_count = client_count,
                .node_count = node_count,

                .seed = random.int(u64),
                .one_way_delay_mean = 3 + random.uintLessThan(u16, 10),
                .one_way_delay_min = random.uintLessThan(u16, 3),
                .packet_loss_probability = random.uintLessThan(u8, 30),
                .path_maximum_capacity = 2 + random.uintLessThan(u8, 19),
                .path_clog_duration_mean = random.uintLessThan(u16, 500),
                .path_clog_probability = random.uintLessThan(u8, 2),
                .packet_replay_probability = random.uintLessThan(u8, 50),

                .partition_mode = random_partition_mode(random),
                .partition_probability = random.uintLessThan(u8, 3),
                .unpartition_probability = 1 + random.uintLessThan(u8, 10),
                .partition_stability = 100 + random.uintLessThan(u32, 100),
                .unpartition_stability = random.uintLessThan(u32, 20),
            },
        },
        .storage_options = .{
            .seed = random.int(u64),
            .read_latency_min = random.uintLessThan(u16, 3),
            .read_latency_mean = 3 + random.uintLessThan(u16, 10),
            .write_latency_min = random.uintLessThan(u16, 3),
            .write_latency_mean = 3 + random.uintLessThan(u16, 100),
            .read_fault_probability = random.uintLessThan(u8, 10),
            .write_fault_probability = random.uintLessThan(u8, 10),
        },
        .health_options = .{
            .crash_probability = 0.0001,
            .crash_stability = random.uintLessThan(u32, 1_000),
            .restart_probability = 0.01,
            .restart_stability = random.uintLessThan(u32, 1_000),
        },
<<<<<<< HEAD
        .state_machine_options = .{
            .seed = random.int(u64),
            .prefetch_mean = 5 + random.uintLessThan(u64, 10),
            .compact_mean = 5 + random.uintLessThan(u64, 10),
            .checkpoint_mean = 5 + random.uintLessThan(u64, 10),
        },
    };
=======
    });
    defer cluster.destroy();

    cluster.state_checker = try StateChecker.init(allocator, cluster);
    defer cluster.state_checker.deinit();

    for (cluster.replicas) |*replica| {
        replica.on_change_state = on_change_replica;
    }
    cluster.on_change_state = on_change_replica;
>>>>>>> fea05f78

    output.info(
        \\
        \\          SEED={}
        \\
        \\          replicas={}
        \\          clients={}
        \\          request_probability={}%
        \\          idle_on_probability={}%
        \\          idle_off_probability={}%
        \\          one_way_delay_mean={} ticks
        \\          one_way_delay_min={} ticks
        \\          packet_loss_probability={}%
        \\          path_maximum_capacity={} messages
        \\          path_clog_duration_mean={} ticks
        \\          path_clog_probability={}%
        \\          packet_replay_probability={}%
        \\          partition_mode={}
        \\          partition_probability={}%
        \\          unpartition_probability={}%
        \\          partition_stability={} ticks
        \\          unpartition_stability={} ticks
        \\          read_latency_min={}
        \\          read_latency_mean={}
        \\          write_latency_min={}
        \\          write_latency_mean={}
        \\          read_fault_probability={}%
        \\          write_fault_probability={}%
        \\          crash_probability={d}%
        \\          crash_stability={} ticks
        \\          restart_probability={d}%
        \\          restart_stability={} ticks
<<<<<<< HEAD
        \\          prefetch_mean={} ticks
        \\          compact_mean={} ticks
        \\          checkpoint_mean={} ticks
=======
>>>>>>> fea05f78
        \\
    , .{
        seed,
        replica_count,
        client_count,
        request_probability,
        idle_on_probability,
        idle_off_probability,
<<<<<<< HEAD
        cluster_options.network_options.packet_simulator_options.one_way_delay_mean,
        cluster_options.network_options.packet_simulator_options.one_way_delay_min,
        cluster_options.network_options.packet_simulator_options.packet_loss_probability,
        cluster_options.network_options.packet_simulator_options.path_maximum_capacity,
        cluster_options.network_options.packet_simulator_options.path_clog_duration_mean,
        cluster_options.network_options.packet_simulator_options.path_clog_probability,
        cluster_options.network_options.packet_simulator_options.packet_replay_probability,
        cluster_options.network_options.packet_simulator_options.partition_mode,
        cluster_options.network_options.packet_simulator_options.partition_probability,
        cluster_options.network_options.packet_simulator_options.unpartition_probability,
        cluster_options.network_options.packet_simulator_options.partition_stability,
        cluster_options.network_options.packet_simulator_options.unpartition_stability,
        cluster_options.storage_options.read_latency_min,
        cluster_options.storage_options.read_latency_mean,
        cluster_options.storage_options.write_latency_min,
        cluster_options.storage_options.write_latency_mean,
        cluster_options.storage_options.read_fault_probability,
        cluster_options.storage_options.write_fault_probability,
        cluster_options.health_options.crash_probability * 100,
        cluster_options.health_options.crash_stability,
        cluster_options.health_options.restart_probability * 100,
        cluster_options.health_options.restart_stability,
        cluster_options.state_machine_options.prefetch_mean,
        cluster_options.state_machine_options.compact_mean,
        cluster_options.state_machine_options.checkpoint_mean,
=======
        cluster.options.network_options.packet_simulator_options.one_way_delay_mean,
        cluster.options.network_options.packet_simulator_options.one_way_delay_min,
        cluster.options.network_options.packet_simulator_options.packet_loss_probability,
        cluster.options.network_options.packet_simulator_options.path_maximum_capacity,
        cluster.options.network_options.packet_simulator_options.path_clog_duration_mean,
        cluster.options.network_options.packet_simulator_options.path_clog_probability,
        cluster.options.network_options.packet_simulator_options.packet_replay_probability,
        cluster.options.network_options.packet_simulator_options.partition_mode,
        cluster.options.network_options.packet_simulator_options.partition_probability,
        cluster.options.network_options.packet_simulator_options.unpartition_probability,
        cluster.options.network_options.packet_simulator_options.partition_stability,
        cluster.options.network_options.packet_simulator_options.unpartition_stability,
        cluster.options.storage_options.read_latency_min,
        cluster.options.storage_options.read_latency_mean,
        cluster.options.storage_options.write_latency_min,
        cluster.options.storage_options.write_latency_mean,
        cluster.options.storage_options.read_fault_probability,
        cluster.options.storage_options.write_fault_probability,
        cluster.options.health_options.crash_probability * 100,
        cluster.options.health_options.crash_stability,
        cluster.options.health_options.restart_probability * 100,
        cluster.options.health_options.restart_stability,
>>>>>>> fea05f78
    });

    cluster = try Cluster.create(allocator, random, cluster_options);
    defer cluster.destroy();

    cluster.state_checker = try StateChecker.init(allocator, cluster);
    defer cluster.state_checker.deinit();

    var requests_sent: u64 = 0;
    var idle = false;

    // The minimum number of healthy replicas required for a crashed replica to be able to recover.
    const replica_normal_min = replicas: {
        if (replica_count == 1) {
            // A cluster of 1 can crash safely (as long as there is no disk corruption) since it
            // does not run the recovery protocol.
            break :replicas 0;
        } else {
            break :replicas cluster.replicas[0].quorum_view_change;
        }
    };

    // Disable most faults at startup, so that the replicas don't get stuck in recovery mode.
    for (cluster.storages) |*storage, i| {
        storage.faulty = replica_normal_min <= i;
    }

    // TODO When storage is supported, run more transitions than fit in the journal.
    const transitions_max = config.journal_slot_count / 2;
    var tick: u64 = 0;
    while (tick < ticks_max) : (tick += 1) {
        const health_options = &cluster.options.health_options;
        // The maximum number of replicas that can crash, with the cluster still able to recover.
        var crashes = cluster.replica_normal_count() -| replica_normal_min;

        for (cluster.storages) |*storage, replica| {
            if (cluster.replicas[replica].journal.recovered) {
<<<<<<< HEAD

=======
>>>>>>> fea05f78
                // TODO Remove this workaround when VSR recovery protocol is disabled.
                // When only the minimum number of replicas are healthy (no more crashes allowed),
                // disable storage faults on all healthy replicas.
                //
                // This is a workaround to avoid the deadlock that occurs when (for example) in a
                // cluster of 3 replicas, one is down, another has a corrupt prepare, and the last does
                // not have the prepare. The two healthy replicas can never complete a view change,
                // because two replicas are not enough to nack, and the unhealthy replica cannot
                // complete the VSR recovery protocol either.
                if (cluster.health[replica] == .up and crashes == 0) {
<<<<<<< HEAD
                    storage.faulty = false;
                } else {
                    // When a journal recovers for the first time, enable its storage faults.
                    // Future crashes will recover in the presence of faults.
                    storage.faulty = true;
=======
                    if (storage.faulty) {
                        log_faults.debug("{}: disable storage faults", .{replica});
                        storage.faulty = false;
                    }
                } else {
                    // When a journal recovers for the first time, enable its storage faults.
                    // Future crashes will recover in the presence of faults.
                    if (!storage.faulty) {
                        log_faults.debug("{}: enable storage faults", .{replica});
                        storage.faulty = true;
                    }
>>>>>>> fea05f78
                }
            }
            storage.tick();
        }

        for (cluster.replicas) |*replica| {
            switch (cluster.health[replica.replica]) {
                .up => |*ticks| {
                    ticks.* -|= 1;
                    replica.tick();
                    cluster.state_checker.check_state(replica.replica);

                    if (ticks.* != 0) continue;
                    if (crashes == 0) continue;
                    if (cluster.storages[replica.replica].writes.count() == 0) {
                        if (!chance_f64(random, health_options.crash_probability)) continue;
                    } else {
                        if (!chance_f64(random, health_options.crash_probability * 10.0)) continue;
                    }

                    if (!try cluster.crash_replica(replica.replica)) continue;
<<<<<<< HEAD
                    log_health.debug("{}: crash replica", .{replica.replica});
=======
                    log_health.debug("crash replica={}", .{replica.replica});
>>>>>>> fea05f78
                    crashes -= 1;
                },
                .down => |*ticks| {
                    ticks.* -|= 1;
                    // Keep ticking the time so that it won't have diverged too far to synchronize
                    // when the replica restarts.
                    replica.clock.time.tick();
                    assert(replica.status == .recovering);
                    if (ticks.* == 0 and chance_f64(random, health_options.restart_probability)) {
                        cluster.health[replica.replica] = .{ .up = health_options.restart_stability };
<<<<<<< HEAD
                        log_health.debug("{}: restart replica", .{replica.replica});
=======
                        log_health.debug("restart replica={}", .{replica.replica});
>>>>>>> fea05f78
                    }
                },
            }
        }

        cluster.network.packet_simulator.tick(cluster.health);

        for (cluster.clients) |*client| client.tick();

        if (cluster.state_checker.transitions == transitions_max) {
            if (cluster.state_checker.convergence() and
                cluster.replica_up_count() == replica_count)
            {
                break;
            }
            continue;
        } else {
            assert(cluster.state_checker.transitions < transitions_max);
        }

        if (requests_sent < transitions_max) {
            if (idle) {
                if (chance(random, idle_off_probability)) idle = false;
            } else {
                if (chance(random, request_probability)) {
                    if (send_request(random)) requests_sent += 1;
                }
                if (chance(random, idle_on_probability)) idle = true;
            }
        }
    }

    if (cluster.state_checker.transitions < transitions_max) {
        output.err("you can reproduce this failure with seed={}", .{seed});
        @panic("unable to complete transitions_max before ticks_max");
    }

    assert(cluster.state_checker.convergence());

    output.info("\n          PASSED ({} ticks)", .{tick});
}

/// Returns true, `p` percent of the time, else false.
fn chance(random: std.rand.Random, p: u8) bool {
    assert(p <= 100);
    return random.uintLessThan(u8, 100) < p;
}

/// Returns true, `p` percent of the time, else false.
fn chance_f64(random: std.rand.Random, p: f64) bool {
    assert(p <= 100.0);
    return random.float(f64) < p;
}

/// Returns the next argument for the simulator or null (if none available)
fn args_next(args: *std.process.ArgIterator, allocator: std.mem.Allocator) ?[:0]const u8 {
    const err_or_bytes = args.next(allocator) orelse return null;
    return err_or_bytes catch @panic("Unable to extract next value from args");
}

fn on_change_replica(replica: *Replica) void {
    cluster.state_checker.check_state(replica.replica);
}

fn send_request(random: std.rand.Random) bool {
    const client_index = random.uintLessThan(u8, cluster.options.client_count);

    const client = &cluster.clients[client_index];
    const checker_request_queue = &cluster.state_checker.client_requests[client_index];

    // Ensure that we don't shortchange testing of the full client request queue length:
    assert(client.request_queue.buffer.len <= checker_request_queue.buffer.len);
    if (client.request_queue.full()) return false;
    if (checker_request_queue.full()) return false;

    const message = client.get_message();
    defer client.unref(message);

    const body_size_max = config.message_size_max - @sizeOf(Header);
    const body_size: u32 = switch (random.uintLessThan(u8, 100)) {
        0...10 => 0,
        11...89 => random.uintLessThan(u32, body_size_max),
        90...99 => body_size_max,
        else => unreachable,
    };

    const body = message.buffer[@sizeOf(Header)..][0..body_size];
    if (chance(random, 10)) {
        std.mem.set(u8, body, 0);
    } else {
        random.bytes(body);
    }

    // While hashing the client ID with the request body prevents input collisions across clients,
    // it's still possible for the same client to generate the same body, and therefore input hash.
    const client_input = StateMachine.hash(client.id, body);
    checker_request_queue.push_assume_capacity(client_input);
    std.log.scoped(.test_client).debug("client {} sending input={x}", .{
        client_index,
        client_input,
    });

    client.request(0, client_callback, .hash, message, body_size);

    return true;
}

fn client_callback(
    user_data: u128,
    operation: StateMachine.Operation,
    results: Client.Error![]const u8,
) void {
    _ = operation;
    _ = results catch unreachable;

    assert(user_data == 0);
}

/// Returns a random partitioning mode, excluding .custom
fn random_partition_mode(random: std.rand.Random) PartitionMode {
    const typeInfo = @typeInfo(PartitionMode).Enum;
    var enumAsInt = random.uintAtMost(typeInfo.tag_type, typeInfo.fields.len - 2);
    if (enumAsInt >= @enumToInt(PartitionMode.custom)) enumAsInt += 1;
    return @intToEnum(PartitionMode, enumAsInt);
}

fn parse_seed(bytes: []const u8) u64 {
    return std.fmt.parseUnsigned(u64, bytes, 10) catch |err| switch (err) {
        error.Overflow => @panic("seed exceeds a 64-bit unsigned integer"),
        error.InvalidCharacter => @panic("seed contains an invalid character"),
    };
}

var log_buffer: std.io.BufferedWriter(4096, std.fs.File.Writer) = .{
    // This is initialized in main(), as std.io.getStdErr() is not comptime known on e.g. Windows.
    .unbuffered_writer = undefined,
};

pub fn log(
    comptime level: std.log.Level,
    comptime scope: @TypeOf(.EnumLiteral),
    comptime format: []const u8,
    args: anytype,
) void {
    if (log_state_transitions_only and scope != .state_checker) return;

    const prefix_default = "[" ++ @tagName(level) ++ "] " ++ "(" ++ @tagName(scope) ++ "): ";
    const prefix = if (log_state_transitions_only) "" else prefix_default;

    // Print the message to stderr using a buffer to avoid many small write() syscalls when
    // providing many format arguments. Silently ignore failure.
    log_buffer.writer().print(prefix ++ format ++ "\n", args) catch {};

    // Flush the buffer before returning to ensure, for example, that a log message
    // immediately before a failing assertion is fully printed.
    log_buffer.flush() catch {};
}<|MERGE_RESOLUTION|>--- conflicted
+++ resolved
@@ -22,10 +22,7 @@
 const log_state_transitions_only = builtin.mode != .Debug;
 
 const log_health = std.log.scoped(.health);
-<<<<<<< HEAD
-=======
 const log_faults = std.log.scoped(.faults);
->>>>>>> fea05f78
 
 /// You can fine tune your log levels even further (debug/info/notice/warn/err/crit/alert/emerg):
 pub const log_level: std.log.Level = if (log_state_transitions_only) .info else .debug;
@@ -127,7 +124,6 @@
             .restart_probability = 0.01,
             .restart_stability = random.uintLessThan(u32, 1_000),
         },
-<<<<<<< HEAD
         .state_machine_options = .{
             .seed = random.int(u64),
             .prefetch_mean = 5 + random.uintLessThan(u64, 10),
@@ -135,18 +131,6 @@
             .checkpoint_mean = 5 + random.uintLessThan(u64, 10),
         },
     };
-=======
-    });
-    defer cluster.destroy();
-
-    cluster.state_checker = try StateChecker.init(allocator, cluster);
-    defer cluster.state_checker.deinit();
-
-    for (cluster.replicas) |*replica| {
-        replica.on_change_state = on_change_replica;
-    }
-    cluster.on_change_state = on_change_replica;
->>>>>>> fea05f78
 
     output.info(
         \\
@@ -179,12 +163,9 @@
         \\          crash_stability={} ticks
         \\          restart_probability={d}%
         \\          restart_stability={} ticks
-<<<<<<< HEAD
         \\          prefetch_mean={} ticks
         \\          compact_mean={} ticks
         \\          checkpoint_mean={} ticks
-=======
->>>>>>> fea05f78
         \\
     , .{
         seed,
@@ -193,7 +174,6 @@
         request_probability,
         idle_on_probability,
         idle_off_probability,
-<<<<<<< HEAD
         cluster_options.network_options.packet_simulator_options.one_way_delay_mean,
         cluster_options.network_options.packet_simulator_options.one_way_delay_min,
         cluster_options.network_options.packet_simulator_options.packet_loss_probability,
@@ -219,30 +199,6 @@
         cluster_options.state_machine_options.prefetch_mean,
         cluster_options.state_machine_options.compact_mean,
         cluster_options.state_machine_options.checkpoint_mean,
-=======
-        cluster.options.network_options.packet_simulator_options.one_way_delay_mean,
-        cluster.options.network_options.packet_simulator_options.one_way_delay_min,
-        cluster.options.network_options.packet_simulator_options.packet_loss_probability,
-        cluster.options.network_options.packet_simulator_options.path_maximum_capacity,
-        cluster.options.network_options.packet_simulator_options.path_clog_duration_mean,
-        cluster.options.network_options.packet_simulator_options.path_clog_probability,
-        cluster.options.network_options.packet_simulator_options.packet_replay_probability,
-        cluster.options.network_options.packet_simulator_options.partition_mode,
-        cluster.options.network_options.packet_simulator_options.partition_probability,
-        cluster.options.network_options.packet_simulator_options.unpartition_probability,
-        cluster.options.network_options.packet_simulator_options.partition_stability,
-        cluster.options.network_options.packet_simulator_options.unpartition_stability,
-        cluster.options.storage_options.read_latency_min,
-        cluster.options.storage_options.read_latency_mean,
-        cluster.options.storage_options.write_latency_min,
-        cluster.options.storage_options.write_latency_mean,
-        cluster.options.storage_options.read_fault_probability,
-        cluster.options.storage_options.write_fault_probability,
-        cluster.options.health_options.crash_probability * 100,
-        cluster.options.health_options.crash_stability,
-        cluster.options.health_options.restart_probability * 100,
-        cluster.options.health_options.restart_stability,
->>>>>>> fea05f78
     });
 
     cluster = try Cluster.create(allocator, random, cluster_options);
@@ -280,10 +236,6 @@
 
         for (cluster.storages) |*storage, replica| {
             if (cluster.replicas[replica].journal.recovered) {
-<<<<<<< HEAD
-
-=======
->>>>>>> fea05f78
                 // TODO Remove this workaround when VSR recovery protocol is disabled.
                 // When only the minimum number of replicas are healthy (no more crashes allowed),
                 // disable storage faults on all healthy replicas.
@@ -294,13 +246,6 @@
                 // because two replicas are not enough to nack, and the unhealthy replica cannot
                 // complete the VSR recovery protocol either.
                 if (cluster.health[replica] == .up and crashes == 0) {
-<<<<<<< HEAD
-                    storage.faulty = false;
-                } else {
-                    // When a journal recovers for the first time, enable its storage faults.
-                    // Future crashes will recover in the presence of faults.
-                    storage.faulty = true;
-=======
                     if (storage.faulty) {
                         log_faults.debug("{}: disable storage faults", .{replica});
                         storage.faulty = false;
@@ -312,7 +257,6 @@
                         log_faults.debug("{}: enable storage faults", .{replica});
                         storage.faulty = true;
                     }
->>>>>>> fea05f78
                 }
             }
             storage.tick();
@@ -334,11 +278,7 @@
                     }
 
                     if (!try cluster.crash_replica(replica.replica)) continue;
-<<<<<<< HEAD
                     log_health.debug("{}: crash replica", .{replica.replica});
-=======
-                    log_health.debug("crash replica={}", .{replica.replica});
->>>>>>> fea05f78
                     crashes -= 1;
                 },
                 .down => |*ticks| {
@@ -349,11 +289,7 @@
                     assert(replica.status == .recovering);
                     if (ticks.* == 0 and chance_f64(random, health_options.restart_probability)) {
                         cluster.health[replica.replica] = .{ .up = health_options.restart_stability };
-<<<<<<< HEAD
                         log_health.debug("{}: restart replica", .{replica.replica});
-=======
-                        log_health.debug("restart replica={}", .{replica.replica});
->>>>>>> fea05f78
                     }
                 },
             }
